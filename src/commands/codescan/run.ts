import { flags, SfdxCommand } from '@salesforce/command';
import { Messages, SfdxError } from '@salesforce/core';
import { AnyJson, JsonMap } from '@salesforce/ts-types';
import {spawn} from 'child_process';
import * as fs from 'fs';
import * as Path from 'path';
import * as request from 'request';
import {pollQualityGate} from '../../lib/qualitygate';
import {resolveRequirements} from '../../lib/requirements';

// Initialize Messages with the current plugin directory
Messages.importMessagesDirectory(__dirname);

// Load the specific messages for this file. Messages from @salesforce/command, @salesforce/core,
// or any library that is using the messages framework can also be loaded this way.
const messages = Messages.loadMessages('sfdx-codescan-plugin', 'codescan');

export default class Run extends SfdxCommand {

  public static description = messages.getMessage('runCommandDescription');

  public static examples = [
  `$ sfdx codescan:run --token <token> --projectkey my-project-key --organization my-org-key
  `,
  `$ sfdx codescan:run --token <token> --projectkey my-project-key --organization my-org-key -Dsonar.verbose=true
    -D can be used for passing any sonar-scanner definition
    -X will be passed as a jvm arg
  `,
  `$ sfdx codescan:run ... -X
    Verbose output`
  ];

  public static args = [];

  protected static varargs = true;

  protected static flagsConfig = {
    // flag with a value (-n, --name=VALUE)
    server: flags.string({char: 's', description: messages.getMessage('serverFlagDescription')}),
    organization: flags.string({char: 'o', description: messages.getMessage('organizationFlagDescription')}),

    projectkey: flags.string({char: 'k', description: messages.getMessage('projectKeyFlagDescription')}),

    token: flags.string({char: 't', description: messages.getMessage('tokenFlagDescription')}),
    username: flags.string({char: 'u', description: messages.getMessage('usernameFlagDescription')}),
    password: flags.string({char: 'p', description: messages.getMessage('passwordFlagDescription')}),

    noqualitygate: flags.boolean({description: messages.getMessage('noqualitygateFlagDescription')}),

    javahome: flags.string({description: messages.getMessage('javahomeFlagDescription')}),
    nofail: flags.boolean({description: messages.getMessage('nofailFlagDescription')}),
    qgtimeout: flags.integer({description: messages.getMessage('qgtimeoutFlagDescription')})
  };

  private static SONAR_SCANNER_VERSION = '3.3.0.1492';
  private static scannerUrl = 'https://binaries.sonarsource.com/Distribution/sonar-scanner-cli/sonar-scanner-cli-SONAR_SCANNER_VERSION.zip';

  protected varargValues = [];
  protected codescanPath = null;

  public async run(): Promise<AnyJson> {
    const varargs = this.varargValues.slice();
    const command = await this.resolveJava(this.flags.javahome);
    let args = [];

    if (this.contains(varargs, '-Dsonar.host.url')) {
      // skip
    } else if (!this.flags.server) {
      this.flags.server = 'https://app.codescan.io';
    } else if (!this.flags.server.match(/https?:\/\/[A-Za-z0-9\-_]+(\..+|:[0-9]+\/*.*|\/.*)/)) {
      throw new SfdxError(messages.getMessage('errorInvalidServerUrl'));
    }
    if (this.flags.server && this.flags.server.endsWith('codescan.io') && !this.flags.organization) {
      throw new SfdxError(messages.getMessage('errorNoOrganization'));
    }

    // put -X vm args at front...
    for ( const x in varargs) {
      if (varargs[x].startsWith('-X') && varargs[x] !== '-X') {
        args.push(varargs[x]);
        varargs.splice(parseInt(x, 10), 1);
      }
    }

    // jar
    args.push('-jar');
    args.push(await this.resolveSonarScanner());

    // server
    if (this.flags.server) {
      if (this.contains(varargs, '-Dsonar.host.url')) {
        throw new SfdxError(messages.getMessage('errorDuplicateValues', ['server']));
      }
      args.push('-Dsonar.host.url=' + this.flags.server );
    }
    if (this.flags.organization) {
      if (this.contains(varargs, '-Dsonar.organization')) {
        throw new SfdxError(messages.getMessage('errorDuplicateValues', ['organization']));
      }
      args.push( '-Dsonar.organization=' + this.flags.organization );
    }

    // authentication
    if (this.contains(varargs, '-Dsonar.login') || this.contains(varargs, '-Dsonar.password')) {
      if (this.flags.token || this.flags.username && this.flags.password) {
        throw new SfdxError(messages.getMessage('errorDuplicateValues', ['token/username/password']));
      }
    } else if (this.flags.token) {
      if (this.flags.username || this.flags.password) {
        throw new SfdxError(messages.getMessage('errorTokenAndUserPass'));
      }
      args.push( '-Dsonar.login=' + this.flags.token );
    } else if (this.flags.username && this.flags.password) {
      args.push( '-Dsonar.login=' + this.flags.username );
      args.push( '-Dsonar.password=' + this.flags.password );
    } else if (this.flags.username || this.flags.password) {
      throw new SfdxError(messages.getMessage('errorOnlyUserOrPass'));
    } else {
      this.ux.log('No --token specified. This will probably fail');
    }

    if (this.flags.projectkey) {
      if (this.contains(varargs, '-Dsonar.projectKey')) {
        throw new SfdxError(messages.getMessage('errorDuplicateValues', ['projectkey']));
      }
      args.push('-Dsonar.projectKey=' + this.flags.projectkey);
    }

    // setup working dir
    let sonarWorkingDir = this.contains(varargs, '-Dsonar.working.directory=');
    if (sonarWorkingDir) {
      sonarWorkingDir = sonarWorkingDir.substring('-Dsonar.working.directory='.length);
    } else {
      sonarWorkingDir = Path.join(this.codescanPath, 'sonarworker');
      args.push('-Dsonar.working.directory=' + sonarWorkingDir);
    }

    // add rest of varargs
    args = args.concat(varargs);

    // spawn scanner
    const cmd = spawn(command, args);
    cmd.stdout.pipe(process.stdout);
    cmd.stderr.pipe(process.stderr);
    const nofail = !!this.flags.nofail;
    const noqualitygate = !!this.flags.noqualitygate;

    const getQualityGate = this.getQualityGate;
    const _this = this;
    return new Promise((resolve, reject) => {
      cmd.addListener('exit', code => {
        if (code === 0 && !noqualitygate) {
          _this.ux.startSpinner('Waiting for SonarQube Background Task...');
          return getQualityGate(_this, sonarWorkingDir)
          .catch(error => {
            _this.ux.stopSpinner();
            if (_this.flags.nofail) {
              return resolve({code: 0, error});
            } else {
              return reject(error);
            }
          })
          .then(ret => {
            if (!ret) {
              return;
            }
            _this.ux.stopSpinner();
            return _this.printQualityGate(ret, nofail, resolve, reject);
          });
        } else if (code === 0 || nofail) {
          resolve({code});
        } else {
          reject({code});
        }
      });
    });
  }

  protected parseVarargs(args?: string[]): JsonMap {
    this.varargValues = args;
    return {};
  }

  private printQualityGate(qualitygate, nofail, resolve, reject) {
    const chalk = require('chalk');
    let code = 0;
    if (qualitygate['status'] === 'OK') {
      this.ux.log(chalk.green('Quality Gate passed'));
    } else {
      this.ux.error(chalk.red('Quality Gate failed'));
      this.ux.error(chalk.red('See more details on the dashboard URL above'));
      code = 1;
      if (!nofail) return reject('Quality Gate failed');
    }
    return resolve({code, qualitygate});
  }
  private getQualityGate(_this, sonarWorkingDir) {
    const qgtimeout = _this.flags.qgtimeout ? parseInt(_this.flags.qgtimeout, 10) : 300;
    const end = new Date().getTime() + (qgtimeout * 1000);
    const auth = _this.flags.token ? {user: _this.flags.token} : (_this.flags.username && _this.flags.password ? {user: _this.flags.username, pass: _this.flags.password} : {});
    return new Promise((resolve, reject) => {
      pollQualityGate(auth, end, sonarWorkingDir, 2000, resolve, reject);
    });
  }

  private resolveJava(javaHome) {
    return resolveRequirements(javaHome)
    .catch(error => {
      throw error;
    })
    .then(requirements => {
      return requirements.javaHome + '/bin/java';
    });
  }

  private resolveSonarScanner() {

    // create parent dirs
    if (!fs.existsSync(Path.normalize('.sfdx/'))) {
      fs.mkdirSync(Path.normalize('.sfdx/'));
    }
    this.codescanPath = this.codescanPath = Path.normalize('.sfdx/codescan');
    if (!fs.existsSync(this.codescanPath)) {
      fs.mkdirSync(this.codescanPath);
    }

    // copy sonar scanner from assets folder
    const copydir = require('copy-dir');

    const sonarScannerSourcePath = Path.normalize(__dirname + '../../../../assets');

    this.ux.log(`Copying sonar scanner binaries from [${sonarScannerSourcePath}]...`);

    copydir.sync(sonarScannerSourcePath, '.sfdx/codescan', {
      utimes: true,  // keep add time and modify time
      mode: true,    // keep file mode
      cover: true    // cover file when exists, default is true
    });


    const sonarScannerPath = Path.join(this.codescanPath, 'sonar-scanner-' + Run.SONAR_SCANNER_VERSION + '/lib/sonar-scanner-cli-' + Run.SONAR_SCANNER_VERSION + '.jar');
<<<<<<< HEAD
=======
    if (!fs.existsSync(sonarScannerPath)) {
      const unzip = require('node-unzip-2');
      this.ux.startSpinner('Downloading sonar-scanner...');
      return new Promise((resolve, reject) => {
        request(scannerUrl)
        .on('error', () => {
          this.ux.stopSpinner('Failed to download ' + scannerUrl);
          reject('Failed to download ' + scannerUrl);
        })
        .pipe(unzip.Extract({ path: this.codescanPath}).on('finish', () => {
          this.ux.stopSpinner();
          if (!fs.existsSync(sonarScannerPath)) {
            throw new SfdxError(messages.getMessage('errorSonarScannerPathDoestExist', [sonarScannerPath]));
          }
          resolve(sonarScannerPath);
        }));
      });
    }
>>>>>>> 9eb57ec8

    return sonarScannerPath;
  }

  private contains(arr, prefix) {
    for ( const x in arr) {
      if (arr[x].startsWith(prefix)) {
        return arr[x];
      }
    }
    return false;
  }
}<|MERGE_RESOLUTION|>--- conflicted
+++ resolved
@@ -238,30 +238,7 @@
     });
 
 
-    const sonarScannerPath = Path.join(this.codescanPath, 'sonar-scanner-' + Run.SONAR_SCANNER_VERSION + '/lib/sonar-scanner-cli-' + Run.SONAR_SCANNER_VERSION + '.jar');
-<<<<<<< HEAD
-=======
-    if (!fs.existsSync(sonarScannerPath)) {
-      const unzip = require('node-unzip-2');
-      this.ux.startSpinner('Downloading sonar-scanner...');
-      return new Promise((resolve, reject) => {
-        request(scannerUrl)
-        .on('error', () => {
-          this.ux.stopSpinner('Failed to download ' + scannerUrl);
-          reject('Failed to download ' + scannerUrl);
-        })
-        .pipe(unzip.Extract({ path: this.codescanPath}).on('finish', () => {
-          this.ux.stopSpinner();
-          if (!fs.existsSync(sonarScannerPath)) {
-            throw new SfdxError(messages.getMessage('errorSonarScannerPathDoestExist', [sonarScannerPath]));
-          }
-          resolve(sonarScannerPath);
-        }));
-      });
-    }
->>>>>>> 9eb57ec8
-
-    return sonarScannerPath;
+    return Path.join(this.codescanPath, 'sonar-scanner-' + Run.SONAR_SCANNER_VERSION + '/lib/sonar-scanner-cli-' + Run.SONAR_SCANNER_VERSION + '.jar');
   }
 
   private contains(arr, prefix) {

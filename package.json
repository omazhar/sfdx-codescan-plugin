{
  "name": "sfdx-codescan-plugin",
  "description": "Run CodeScan or SonarQube jobs from sfdx",
<<<<<<< HEAD
  "version": "1.0.7",
=======
  "version": "1.0.6",
>>>>>>> 0a70e2c6
  "author": "Ben van Klinken @ustramooner",
  "bugs": "https://github.com/VillageChief/sfdx-codescan-plugin/issues",
  "dependencies": {
    "@oclif/command": "^1",
    "@oclif/config": "^1",
    "@oclif/errors": "^1",
    "@salesforce/command": "^2",
    "@salesforce/core": "^2",
    "expand-home-dir": "0.0.3",
    "find-java-home": "^0.2.0",
    "node-unzip-2": "^0.2.8",
    "copy-dir": "^1.3.0",
    "tslib": "^1"
  },
  "devDependencies": {
    "@oclif/dev-cli": "^1",
    "@oclif/plugin-help": "^2",
    "@oclif/test": "^1",
    "@salesforce/dev-config": "1.4.1",
    "@types/chai": "^4",
    "@types/mocha": "^5",
    "@types/node": "^10",
    "chai": "^4",
    "globby": "^8",
    "mocha": "^5",
    "nyc": "^13",
    "ts-node": "^8",
    "tslint": "^5",
    "typescript": "~3.3"
  },
  "engines": {
    "node": ">=8.0.0"
  },
  "files": [
    "/lib",
    "/assets",
    "/messages",
    "/npm-shrinkwrap.json",
    "/oclif.manifest.json"
  ],
  "homepage": "https://github.com/VillageChief/sfdx-codescan-plugin",
  "keywords": [
    "sfdx-plugin"
  ],
  "license": "MIT",
  "oclif": {
    "commands": "./lib/commands",
    "bin": "sfdx",
    "topics": {
      "hello": {
        "description": "Commands to run codescan."
      }
    },
    "devPlugins": [
      "@oclif/plugin-help"
    ]
  },
  "repository": "VillageChief/sfdx-codescan-plugin",
  "scripts": {
    "postpack": "rm -f oclif.manifest.json",
    "posttest": "tslint -p test -t stylish",
    "prepack": "rm -rf lib && tsc -b && oclif-dev manifest && oclif-dev readme",
    "test": "nyc --extension .ts mocha --forbid-only \"test/**/*.test.ts\"",
    "version": "oclif-dev readme && git add README.md"
  }
}<|MERGE_RESOLUTION|>--- conflicted
+++ resolved
@@ -1,11 +1,7 @@
 {
   "name": "sfdx-codescan-plugin",
   "description": "Run CodeScan or SonarQube jobs from sfdx",
-<<<<<<< HEAD
   "version": "1.0.7",
-=======
-  "version": "1.0.6",
->>>>>>> 0a70e2c6
   "author": "Ben van Klinken @ustramooner",
   "bugs": "https://github.com/VillageChief/sfdx-codescan-plugin/issues",
   "dependencies": {
